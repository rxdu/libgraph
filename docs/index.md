--- conflicted
+++ resolved
@@ -1,182 +1,11 @@
-<<<<<<< HEAD
-##Data Structures
-
-The following is an outline of the core data structures. The main purpose is to provide an API reference. Get more information from the doxygen documentation.
-=======
 ## Data Structures
 
 An outline of the core data structures is given below. The main purpose is to provide an API reference. Get more information of the actual implementation from the doxygen documentation.
->>>>>>> eedc3ffc
 
 ### **Graph** 
 
 ```cpp 
 class Graph
-<<<<<<< HEAD
-{
-    /// Default Graph constructor.
-    Graph() = default;
-    /// Copy constructor.
-    Graph(const GraphType &other);
-    /// Move constructor
-    Graph(GraphType &&other);
-    /// Assignment operator
-    GraphType &operator=(const GraphType &other);
-    /// Move assignment operator
-    GraphType &operator=(GraphType &&other);
-
-    /// Default Graph destructor.
-    ~Graph();
-
-    /* Vertex Access */
-    vertex_iterator vertex_begin() { return vertex_iterator(vertex_map_.begin()); }
-    vertex_iterator vertex_end() { return vertex_iterator(vertex_map_.end()); }
-    const_vertex_iterator vertex_begin() const { return vertex_iterator(vertex_map_.begin()); }
-    const_vertex_iterator vertex_end() const { return vertex_iterator(vertex_map_.end()); }
-
-    /* Edge Access */
-    typedef typename Vertex::edge_iterator edge_iterator;
-    typedef typename Vertex::const_edge_iterator const_edge_iterator;
-
-    /* Modify vertex or edge of the graph */
-    /// This function is used to create a vertex in the graph that associates with the given node.
-    vertex_iterator AddVertex(State state);
-
-    /// This function checks if a vertex exists in the graph and remove it if presents.
-    void RemoveVertex(int64_t state_id);
-
-    template <class T = State, typename std::enable_if<!std::is_integral<T>::value>::type * = nullptr>
-    void RemoveVertex(State state);
-
-    /// This function is used to add an edge between the vertices associated with the given two states.
-    /// Update the transition if edge already exists.
-    void AddEdge(State sstate, State dstate, Transition trans);
-
-    /// This function is used to remove the directed edge from src_node to dst_node.
-    bool RemoveEdge(State sstate, State dstate);
-
-    /* Undirected Graph */
-    /// This function is used to add an undirected edge connecting two nodes
-    void AddUndirectedEdge(State sstate, State dstate, Transition trans);
-
-    /// This function is used to remove the edge from src_node to dst_node.
-    bool RemoveUndirectedEdge(State src_node, State dst_node);
-
-    /// This functions is used to access all edges of a graph
-    std::vector<edge_iterator> GetAllEdges() const;
-
-    /// This function return the vertex iterator with specified id
-    inline vertex_iterator FindVertex(int64_t vertex_id);
-
-    /// This function return the vertex iterator with specified state
-    template <class T = State, typename std::enable_if<!std::is_integral<T>::value>::type * = nullptr>
-    inline vertex_iterator FindVertex(T state);
-
-    /// Get total number of vertices in the graph
-    int64_t GetGraphVertexNumber() const;
-
-    /// Get total number of edges in the graph
-    int64_t GetGraphEdgeNumber() const;
-
-    /* Utility functions */
-    /// This function is used to reset states of all vertice for a new search
-    void ResetGraphVertices();
-
-    /// This function removes all edges and vertices in the graph
-    void ClearGraph();
-}
-```
-
-**Vertex** 
-
-```cpp
-/// Vertex class template.
-struct Vertex
-{
-    // constructor/destructor
-    Vertex(State s, int64_t id);
-    ~Vertex() = default;
-
-    // do not allow copy or assign
-    Vertex() = delete;
-    Vertex(const State &other) = delete;
-    Vertex &operator=(const State &other) = delete;
-    Vertex(State &&other) = delete;
-    Vertex &operator=(State &&other) = delete;
-
-    // generic attributes
-    State state_;
-    const int64_t vertex_id_;
-    StateIndexer GetStateIndex;
-
-    // edges connecting to other vertices
-    typedef std::vector<Edge> EdgeListType;
-    EdgeListType edges_to_;
-
-    // vertices that contain edges connecting to current vertex
-    std::vector<vertex_iterator> vertices_from_;
-
-    // attributes for search algorithms
-    bool is_checked_ = false;
-    bool is_in_openlist_ = false;
-    Transition f_cost_;
-    Transition g_cost_;
-    Transition h_cost_;
-    vertex_iterator search_parent_;
-
-    // edge iterator for easy access
-    edge_iterator edge_begin();
-    edge_iterator edge_end();
-    const_edge_iterator edge_begin() const;
-    const_edge_iterator edge_end() const;
-
-    /// Returns true if two vertices have the same id. Otherwise, return false.
-    bool operator==(const Vertex &other);
-
-    /// Returns the id of current vertex.
-    int64_t GetVertexID() const { return vertex_id_; }
-
-    /// Look for the edge connecting to the vertex with give id.
-    edge_iterator FindEdge(int64_t dst_id);
-
-    /// Look for the edge connecting to the vertex with give state.
-    template <class T = State, typename std::enable_if<!std::is_integral<T>::value>::type * = nullptr>
-    edge_iterator FindEdge(T dst_state);
-
-    /// Check if the vertex with given id or state is a neighbour of current vertex.
-    template <typename T>
-    bool CheckNeighbour(T dst);
-
-    /// Get all neighbor vertices of this vertex.
-    std::vector<vertex_iterator> GetNeighbours();
-
-    /// Clear exiting search info before a new search
-    void ClearVertexSearchInfo();
-};
-```
-
-**Edge**
-
-```cpp
-/// Edge class template.
-struct Edge
-{
-    Edge(vertex_iterator src, vertex_iterator dst, Transition c);
-    ~Edge();
-
-    Edge(const Edge &other) = default;
-    Edge &operator=(const Edge &other) = default;
-    Edge(Edge &&other) = default;
-    Edge &operator=(Edge &&other) = default;
-
-    vertex_iterator src_;
-    vertex_iterator dst_;
-    Transition trans_;
-
-    /// Check if current edge is identical to the other (all src_, dst_, trans_).
-    bool operator==(const Edge &other);
-
-=======
 {
     /// Default Graph constructor.
     Graph() = default;
@@ -332,7 +161,6 @@
     /// Check if current edge is identical to the other (all src_, dst_, trans_).
     bool operator==(const Edge &other);
 
->>>>>>> eedc3ffc
     /// Print edge information, assuming member "trans_" is printable.
     void PrintEdge();
 };
